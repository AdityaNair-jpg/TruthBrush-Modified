--- conflicted
+++ resolved
@@ -58,11 +58,7 @@
 def followers(handle: str, maximum: int = None, resume: str = None):
     """Pull a user's followers."""
 
-<<<<<<< HEAD
     for follower in api.user_followers(handle, maximum=maximum, resume=resume):
-        print(json.dumps(follower))
-=======
-    for follower in api.user_followers(handle, maximum=maximum):
         print(json.dumps(follower))
 
 
@@ -81,5 +77,4 @@
 )
 def statuses(username: str, replies: bool = False, created_after: date = None):
     """Pull a user's statuses"""
-    print(json.dumps(api.pull_statuses(username, created_after, replies)))
->>>>>>> c2580848
+    print(json.dumps(api.pull_statuses(username, created_after, replies)))